from cdp_agentkit_core.actions.cdp_action import CdpAction  # noqa: I001

from cdp_agentkit_core.actions.address_reputation import AddressReputationAction
from cdp_agentkit_core.actions.deploy_contract import DeployContractAction
from cdp_agentkit_core.actions.deploy_nft import DeployNftAction
from cdp_agentkit_core.actions.deploy_token import DeployTokenAction
from cdp_agentkit_core.actions.get_balance import GetBalanceAction
from cdp_agentkit_core.actions.get_balance_nft import GetBalanceNftAction
from cdp_agentkit_core.actions.get_wallet_details import GetWalletDetailsAction
from cdp_agentkit_core.actions.mint_nft import MintNftAction
from cdp_agentkit_core.actions.morpho.deposit import MorphoDepositAction
from cdp_agentkit_core.actions.morpho.withdraw import MorphoWithdrawAction
from cdp_agentkit_core.actions.pyth.fetch_price import PythFetchPriceAction
from cdp_agentkit_core.actions.pyth.fetch_price_feed_id import PythFetchPriceFeedIDAction
from cdp_agentkit_core.actions.register_basename import RegisterBasenameAction
from cdp_agentkit_core.actions.request_faucet_funds import RequestFaucetFundsAction
from cdp_agentkit_core.actions.superfluid.create_flow import SuperfluidCreateFlowAction
from cdp_agentkit_core.actions.superfluid.delete_flow import SuperfluidDeleteFlowAction
from cdp_agentkit_core.actions.superfluid.update_flow import SuperfluidUpdateFlowAction
from cdp_agentkit_core.actions.trade import TradeAction
from cdp_agentkit_core.actions.transfer import TransferAction
from cdp_agentkit_core.actions.transfer_nft import TransferNftAction
from cdp_agentkit_core.actions.wow.buy_token import WowBuyTokenAction
from cdp_agentkit_core.actions.wow.create_token import WowCreateTokenAction
from cdp_agentkit_core.actions.wow.sell_token import WowSellTokenAction
from cdp_agentkit_core.actions.wrap_eth import WrapEthAction
from cdp_agentkit_core.actions.use_spend_permission import UseSpendPermissionAction

# WARNING: All new CdpAction subclasses must be imported above, otherwise they will not be discovered
# by get_all_cdp_actions(). The import ensures the class is registered as a subclass of CdpAction.
def get_all_cdp_actions() -> list[type[CdpAction]]:
    """Retrieve all subclasses of CdpAction defined in the package."""
    actions = []
    for action in CdpAction.__subclasses__():
        actions.append(action())
    return actions


CDP_ACTIONS = get_all_cdp_actions()

__all__ = [
    "CDP_ACTIONS",
    "CdpAction",
    "AddressReputationAction",
    "DeployNftAction",
    "DeployTokenAction",
    "DeployContractAction",
    "GetBalanceAction",
    "GetBalanceNftAction",
    "GetWalletDetailsAction",
    "MintNftAction",
    "RegisterBasenameAction",
    "RequestFaucetFundsAction",
    "TradeAction",
    "TransferAction",
    "TransferNftAction",
    "WowBuyTokenAction",
    "WowCreateTokenAction",
    "WowSellTokenAction",
    "WrapEthAction",
    "MorphoDepositAction",
    "MorphoWithdrawAction",
    "PythFetchPriceFeedIDAction",
    "PythFetchPriceAction",
<<<<<<< HEAD
    "UseSpendPermissionAction",
=======
    "SuperfluidCreateFlowAction",
    "SuperfluidUpdateFlowAction",
    "SuperfluidDeleteFlowAction",
>>>>>>> ec85f365
]<|MERGE_RESOLUTION|>--- conflicted
+++ resolved
@@ -62,11 +62,8 @@
     "MorphoWithdrawAction",
     "PythFetchPriceFeedIDAction",
     "PythFetchPriceAction",
-<<<<<<< HEAD
-    "UseSpendPermissionAction",
-=======
     "SuperfluidCreateFlowAction",
     "SuperfluidUpdateFlowAction",
     "SuperfluidDeleteFlowAction",
->>>>>>> ec85f365
+    "UseSpendPermissionAction",
 ]